from fpylll import *
from g6k.siever import Siever
from g6k.siever_params import SieverParams
from g6k.slicer import RandomizedSlicer
from utils import *
import argparse
import sys
from hybrid_estimator.batchCVP import batchCVPP_cost

try:
    from multiprocess import Pool  # you might need pip install multiprocess
except ModuleNotFoundError:
    from multiprocessing import Pool

def run_exp(lat_id, n, betamax, sieve_dim, shrink_factor, n_shrinkings, Nexperiments, nthreads):

    approx_fact = 1.055
    ft = "ld" if n<145 else ( "dd" if config.have_qd else "mpfr")
    print(f"launching n, betamax, sieve_dim = {n, betamax, sieve_dim}")

    slicer_suc = [0]*n_shrinkings
    slicer_fail = [0]*n_shrinkings
    babai_suc = [0]*n_shrinkings
    # - - - try load a lattice - - -
    filename = f"saved_lattices/bdgl2_n{n}_b{sieve_dim}_{lat_id}.pkl"
    nothing_to_load = True
    try:
        g6k = Siever.restore_from_file(filename)
        G = g6k.M
        nothing_to_load = False
        print(f"Load succeeded...")
    except Exception as excpt:
        print(excpt)
        pass
    # - - - end try load a lattice - - -

    # - - - Make all fpylll objects - - -
    if nothing_to_load:
        print(f"Nothing to load. Computing")
        B = IntegerMatrix(n,n)
        B.randomize("qary", k=n//2, bits=11.705)
        G = GSO.Mat(B, float_type=ft)
        G.update_gso()

        if sieve_dim<30: print("Slicer is not implemented on dim < 30")
        if sieve_dim<40: print("LSH won't work on dim < 40")

        lll = LLL.Reduction(G)
        lll()

        bkz = LatticeReduction(B,threads_bkz=nthreads)
        for beta in range(5,betamax+1):
            then_round=time.perf_counter()
            bkz.BKZ(beta,tours=5)
            round_time = time.perf_counter()-then_round
            print(f"BKZ-{beta} done in {round_time}")
            sys.stdout.flush()

        int_type = bkz.gso.B.int_type
        G = GSO.Mat( bkz.gso.B, U=IntegerMatrix.identity(n,int_type=int_type), UinvT=IntegerMatrix.identity(n,int_type=int_type), float_type=ft )
        G.update_gso()
        lll = LLL.Reduction( G )
        lll()
    # - - - end Make all fpylll objects - - -
    # make Siver object
    param_sieve = SieverParams()
    param_sieve['threads'] = nthreads
    g6k = Siever(G,param_sieve)
    g6k.initialize_local(n-sieve_dim,n-sieve_dim,n)
    print("Running bdgl2...")
    g6k(alg="bdgl2")
    g6k.M.update_gso()
    gh = gaussian_heuristic(G.r())**0.5
    if nothing_to_load:
        g6k.dump_on_disk(filename)

    print("db_dize:", g6k.db_size())

    blocks = 2 # should be the same as in siever
    blocks = min(3, max(1, blocks))
    blocks = min(int(sieve_dim / 28), blocks)
    sp = g6k.params
    N = sp["db_size_factor"] * sp["db_size_base"] ** sieve_dim
    buckets = sp["bdgl_bucket_size_factor"]* 2.**((blocks-1.)/(blocks+1.)) * sp["bdgl_multi_hash"]**((2.*blocks)/(blocks+1.)) * (N ** (blocks/(1.0+blocks)))
    buckets = min(buckets, sp["bdgl_multi_hash"] * N / sp["bdgl_min_bucket_size"])
    buckets = max(buckets, 2**(blocks-1))

    dbsize_start = g6k.db_size()

    for j in range(n_shrinkings):
        # slicer = RandomizedSlicer(g6k)
        # slicer.set_nthreads(nthreads);
        nrand_, _ = batchCVPP_cost(sieve_dim,100,dbsize_start**(1./sieve_dim),1) #100 can be any constant >1
        print("nrand:", (1./nrand_)**sieve_dim)
        print("Running experiment ", j, "out of ", n_shrinkings)

        for i in range(Nexperiments):
            c = [ randrange(-10,10) for k in range(n) ]
            e = np.array( random_on_sphere(n, 0.5 * gh) ) #error vector
            print(f"gauss: {gh} vs r_00: {G.get_r(0,0)**0.5} vs ||err||: {(e@e)**0.5}")
            e_ = np.array( from_canonical_scaled(G,e,offset=sieve_dim) )

            b = G.B.multiply_left( c )
            b_ = np.array(b,dtype=np.int64)
            t_ = e+b_
            t = [ int(tt) for tt in t_ ]

            #project onto the last projective lattice and babai reduce
            t_gs = from_canonical_scaled( G,t,offset=sieve_dim )
            t_gs_non_scaled = G.from_canonical(t)[-sieve_dim:]
            shift_babai_c = G.babai((n-sieve_dim)*[0] + list(t_gs_non_scaled), start=n-sieve_dim,gso=True)
            shift_babai = G.B.multiply_left( (n-sieve_dim)*[0] + list( shift_babai_c ) )
            t_gs_reduced = from_canonical_scaled( G,np.array(t)-shift_babai,offset=sieve_dim ) #this is the actual reduced target
<<<<<<< HEAD
            t_gs_shift = from_canonical_scaled( G,shift_babai,offset=sieve_dim)

            print("t_gs_reduced:",t_gs_reduced)
=======
            t_gs_shift = from_canonical_scaled( G,shift_babai,offset=sieve_dim )
            print(f"t_gs_reduced:{t_gs_reduced[:32]}")
>>>>>>> a8a95432

            print("projected reduced target squared length:", (t_gs_reduced@t_gs_reduced))
            print("projected error squared length:", (e_@e_))


            # - - - Babai check - - -
            out = to_canonical_scaled( G,t_gs_reduced,offset=sieve_dim )
            N = GSO.Mat( G.B[:n-sieve_dim], float_type=ft )
            N.update_gso()
            bab_1 = G.babai(t-np.array(out),start=n-sieve_dim) #last sieve_dim coordinates of s
            succ = all( np.array( c[G.d-sieve_dim:] )==bab_1 )
            print(f"Babai Success: {succ}")

            if succ:
                babai_suc[j]+=1

            if not succ:
                #need to define it here since old targets and their rerandomizations
                #would remain to be in the db_t
                slicer = RandomizedSlicer(g6k)
                slicer.set_nthreads(nthreads);
                slicer.grow_db_with_target([float(tt) for tt in t_gs_reduced], n_per_target=ceil((1./nrand_)**sieve_dim))
                try:
                    slicer.bdgl_like_sieve(buckets, blocks, sp["bdgl_multi_hash"], (approx_fact**2 * (e_@e_)))
                    iterator = slicer.itervalues_t()
                    for tmp in iterator:
                        out_gs_reduced = tmp  #cdb[0]
                        break
                    out_gs = out_gs_reduced + t_gs_shift

                    # - - - Check - - - -
                    out = to_canonical_scaled( G,out_gs,offset=sieve_dim )
                    N = GSO.Mat( G.B[:n-sieve_dim], float_type=ft )
                    N.update_gso()
                    bab_1 = G.babai(t-np.array(out),start=n-sieve_dim) #last sieve_dim coordinates of s
                    tmp = t - np.array( G.B[-sieve_dim:].multiply_left(bab_1) )
                    tmp = N.to_canonical( G.from_canonical( tmp, start=0, dimension=n-sieve_dim ) ) #project onto span(B[-sieve_dim:])
                    bab_0 = N.babai(tmp)

                    bab_01 =  np.array( bab_0+bab_1 ) #shifted answer. Good since it is smaller, thus less rounding error
                    bab_01 += np.array(shift_babai_c)
                    print(f"Success: {all(c==bab_01)}")
                    if (all(c==bab_01)):
                        print(f"SUCCESS")
                        slicer_suc[j] += 1
                    else:
                        slicer_fail[j] += 1
                        print(f"FAIL")
                        found_nrm_sq = out_gs@out_gs #meant to be an error modulo Voronoi cell
                        assert ( found_nrm_sq>0.999*(e_@e_) ), f"Found impossible vector! {found_nrm_sq} < {(e_@e_)}"

                except Exception as e: print(f" - - - {e} - - -")

        g6k.shrink_db(shrink_factor*g6k.db_size())

    print(f"Lattice-{lat_id} processed...")
    print(babai_suc)
    print(slicer_suc)
    print(slicer_fail)

    density_plot = []
    cntr = 0
    s = 1
    for j in range(n_shrinkings):
        density_plot.append( (s,slicer_suc[cntr]+babai_suc[cntr]) )
        cntr+=1
        s *= shrink_factor
    return density_plot


if __name__ == '__main__':

    Nexperiments = 150
    Nlats = 10
    path = "saved_lattices/"
    isExist = os.path.exists(path)
    if not isExist:
        try:
            os.makedirs(path)
        except:
            pass


    FPLLL.set_precision(250)
<<<<<<< HEAD
    n, betamax, sieve_dim = 80, 60, 80
=======
    n, betamax, sieve_dim = 50, 45, 50
>>>>>>> a8a95432
    nthreads = 50 # number of workers
    slicer_threads = 2 # threads the slicer will use
    shrink_factor = 0.7
    n_shrinkings = 10
    pool = Pool(processes = nthreads )
    tasks = []

    density_plots = []
    for lat_id in range(Nlats):
        tasks.append( pool.apply_async(
            run_exp, (lat_id, n, betamax, sieve_dim, shrink_factor, n_shrinkings, Nexperiments, slicer_threads)
        ) )

    for t in tasks:
        density_plots.append( t.get() )


    with open(f"dbsize_{n}_exp.pkl", "wb") as file:
        pickle.dump( density_plots, file )

    print(density_plots)
    #print(Nexperiments)<|MERGE_RESOLUTION|>--- conflicted
+++ resolved
@@ -111,14 +111,9 @@
             shift_babai_c = G.babai((n-sieve_dim)*[0] + list(t_gs_non_scaled), start=n-sieve_dim,gso=True)
             shift_babai = G.B.multiply_left( (n-sieve_dim)*[0] + list( shift_babai_c ) )
             t_gs_reduced = from_canonical_scaled( G,np.array(t)-shift_babai,offset=sieve_dim ) #this is the actual reduced target
-<<<<<<< HEAD
+
             t_gs_shift = from_canonical_scaled( G,shift_babai,offset=sieve_dim)
-
             print("t_gs_reduced:",t_gs_reduced)
-=======
-            t_gs_shift = from_canonical_scaled( G,shift_babai,offset=sieve_dim )
-            print(f"t_gs_reduced:{t_gs_reduced[:32]}")
->>>>>>> a8a95432
 
             print("projected reduced target squared length:", (t_gs_reduced@t_gs_reduced))
             print("projected error squared length:", (e_@e_))
@@ -203,11 +198,9 @@
 
 
     FPLLL.set_precision(250)
-<<<<<<< HEAD
+
     n, betamax, sieve_dim = 80, 60, 80
-=======
-    n, betamax, sieve_dim = 50, 45, 50
->>>>>>> a8a95432
+
     nthreads = 50 # number of workers
     slicer_threads = 2 # threads the slicer will use
     shrink_factor = 0.7
