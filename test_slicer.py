--- conflicted
+++ resolved
@@ -9,11 +9,7 @@
 if __name__ == "__main__":
 
     FPLLL.set_precision(250)
-<<<<<<< HEAD
     n, betamax, sieve_dim = 110, 54, 54 #n=170 is liikely to fail
-=======
-    n, betamax, sieve_dim = 55, 55, 55 #n=170 is liikely to fail
->>>>>>> fa86c533
     ft = "ld" if n<145 else ( "dd" if config.have_qd else "mpfr")
     # - - - try load a lattice - - -
     filename = f"bdgl2_n{n}_b{sieve_dim}.pkl"
@@ -60,12 +56,9 @@
     gh = gaussian_heuristic(G.r())**0.5
 
     c = [ randrange(-2,3) for j in range(n) ]
-<<<<<<< HEAD
-    e = np.array( [ randrange(-9,8) for j in range(n) ],dtype=np.int64 )
-=======
     # e = np.array( [ randrange(-8,8) for j in range(n) ],dtype=np.int64 )
-    e = np.array( uniform_random_distribution(n,1.44*gh/2) )
->>>>>>> fa86c533
+    e = np.array( uniform_random_distribution(n,0.98*gh/2) )
+
 
     print(f"gauss: {gh} vs r_00: {G.get_r(0,0)**0.5} vs ||err||: {(e@e)**0.5}")
 
