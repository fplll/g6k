--- conflicted
+++ resolved
@@ -93,11 +93,7 @@
 
         c = [ randrange(-10,10) for j in range(n) ]
         #e = np.array( [ randrange(-8,9) for j in range(n) ],dtype=np.int64 )
-<<<<<<< HEAD
         e = np.array( random_on_sphere(n, 0.49*gh) )
-=======
-        e = np.array( random_on_sphere(n, 0.46*gh) )
->>>>>>> f751f0cf
 
         print(f"gauss: {gh} vs r_00: {G.get_r(0,0)**0.5} vs ||err||: {(e@e)**0.5}")
         e_ = np.array( from_canonical_scaled(G,e,offset=sieve_dim) )
@@ -154,11 +150,8 @@
                 slicer.set_nthreads(2);
                 slicer.grow_db_with_target([float(tt) for tt in t_gs_reduced], n_per_target=nrand)
                 try:
-<<<<<<< HEAD
                     slicer.bdgl_like_sieve(buckets, blocks, sp["bdgl_multi_hash"], (approx_fact*approx_fact*(e_@e_)))
-=======
-                    slicer.bdgl_like_sieve(buckets, blocks, sp["bdgl_multi_hash"], (approx_fact**2*(e_@e_)))
->>>>>>> f751f0cf
+
                     iterator = slicer.itervalues_t()
                     for tmp in iterator:
                         out_gs_reduced = tmp  #cdb[0]
@@ -245,14 +238,10 @@
     #
     # [[(20, 118), (70, 197), (120, 199), (170, 200)], [(20, 124), (70, 196), (120, 200), (170, 200)], [(20, 121), (70, 195), (120, 200), (170, 200)], [(20, 123), (70, 194), (120, 199), (170, 200)], [(20, 120), (70, 195), (120, 199), (170, 200)]]
     FPLLL.set_precision(250)
-<<<<<<< HEAD
+
     n, betamax, sieve_dim = 60, 48, 60
     nthreads = 5
-=======
-    n, betamax, sieve_dim = 56, 45, 56
-    nthreads = 2
     slicer_threads = 2
->>>>>>> f751f0cf
     pool = Pool(processes = nthreads )
     tasks = []
 
