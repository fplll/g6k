"""
This file requires LatticeReduction.py and generateLWEInstance.py files in the root of repo.
"""
# from __future__ import absolute_import

import sys
import numpy as np
# from lwe_gen import generateLWEInstance
from LatticeReduction import LatticeReduction
import time
from time import perf_counter
from fpylll import *
from fpylll.algorithms.bkz2 import BKZReduction
from fpylll.util import gaussian_heuristic
FPLLL.set_random_seed(0x1337)
from g6k.siever import Siever
from g6k.siever_params import SieverParams
from math import sqrt, ceil, floor
from copy import deepcopy
from random import shuffle, randrange

import fpylll
print(f"fpylll version: {fpylll.__version__}")

import warnings
warnings.filterwarnings("ignore", message="Dimension of lattice is larger than maximum supported")

def gsomat_copy(M):
    n,m,int_type,float_type = M.B.nrows,M.B.ncols,M.int_type,M.float_type

    B = []
    for i in range(n):
        B.append([])
        for j in range(m):
            B[-1].append(int(M.B[i][j]))
    B = IntegerMatrix.from_matrix( B,int_type=int_type )

    U = []
    for i in range(n):
        U.append([])
        for j in range(m):
            U[-1].append(int(M.U[i][j]))
    U = IntegerMatrix.from_matrix( U,int_type=int_type )

    UinvT = []
    for i in range(n):
        UinvT.append([])
        for j in range(m):
            UinvT[-1].append(int(M.UinvT[i][j]))
    UinvT = IntegerMatrix.from_matrix( UinvT,int_type=int_type )

    M = GSO.Mat( B, float_type=float_type, U=U, UinvT=UinvT )
    M.update_gso()
    return M

def from_canonical_scaled(M, t, offset=None):
    """
    param M: updated GSO.Mat object
    param t: target vector
    param offset: number of last coordinates the coordinates are computed for
                  or None if the dimension is maximal
    """
    if offset is None:
        offset=M.d
<<<<<<< HEAD
    t_ = np.array( M.from_canonical(t)[-offset:], dtype=np.float64 )
    r_ = np.array( [sqrt(tt) for tt in M.r()[-offset:]], dtype=np.float64 )
    print("r_ from test:", r_);
=======
    gh = gaussian_heuristic(M.r()[-offset:])
    print(f"gh: {gh}")
    t_ = np.array( M.from_canonical(t)[-offset:], dtype=np.float64 )
    r_ = np.array( [sqrt(tt/gh) for tt in M.r()[-offset:]], dtype=np.float64 )
>>>>>>> ff056146
    return t_*r_

def to_canonical_scaled(M, t, offset=None):
    """
    param M: updated GSO.Mat object
    param t: target vector
    param offset: number of last coordinates the coordinates are computed for
                  or None if the dimension is maximal
    """
    if offset is None:
        offset=M.d
<<<<<<< HEAD
    t_ = np.array( M.from_canonical(t)[-offset:], dtype=np.float64 )
    r_ = np.array( [sqrt(tt)**(-0.5) for tt in M.r()[-offset:]], dtype=np.float64 )
    tmp = t_*r_
    return M.to_canonical(tmp)
=======
    gh = gaussian_heuristic(M.r()[-offset:])**0.5
    r_ = np.array( [1/sqrt(tt) for tt in M.r()[-offset:]], dtype=np.float64 ) * gh
    tmp = t*r_
    return M.to_canonical(tmp)[-offset:]
>>>>>>> ff056146

n = 64
B = IntegerMatrix(n,n)
B.randomize("qary", k=n//2, bits=14.05)
G = GSO.Mat(B)
G.update_gso()

lll = LLL.Reduction(G)
lll()

bkz = LatticeReduction(B)
for beta in range(5,43):
    then_round=time.perf_counter()
    bkz.BKZ(beta,tours=5)
    round_time = time.perf_counter()-then_round
    print(f"BKZ-{beta} done in {round_time}")

int_type = bkz.gso.B.int_type
G = GSO.Mat( bkz.gso.B, U=IntegerMatrix.identity(n,int_type=int_type), UinvT=IntegerMatrix.identity(n,int_type=int_type) )
G.update_gso()
c = [ randrange(-3,4) for j in range(n) ]
e = np.array( [ randrange(-2,3) for j in range(n) ],dtype=np.int64 )

b = G.B.multiply_left( c )
b_ = np.array(b,dtype=np.int64)
t_ = e+b_
t = [ int(tt) for tt in t_ ]

print(f"ans: {b}")
print(f"ans_coords: {c}")
print(f"target: {t}")

# Gsave = gsomat_copy( G )

param_sieve = SieverParams()
#param_sieve['threads'] = 10
param_sieve['default_sieve'] = "bgj1"
g6k = Siever(G,param_sieve)
g6k.initialize_local(0,0,n)
g6k()
g6k.M.update_gso()

print(f"dbsize: {len(g6k)}")

# t_gs = g6k.M.from_canonical(t)
t_gs = from_canonical_scaled( G,t )
print(f"t_gs: {t_gs} | norm: {(t_gs@t_gs)}")

then = perf_counter()
<<<<<<< HEAD
out_gs = g6k.randomized_iterative_slice(t_gs, 0, 1)
print(out_gs)
=======
out_gs = g6k.randomized_iterative_slice([float(tt) for tt in t_gs],samples=1000)

# print(out_gs)
>>>>>>> ff056146
print(f"Slicer done in: {perf_counter()-then}")

out = to_canonical_scaled( G,out_gs )
# out = g6k.M.to_canonical(out_gs)
# print(out)
out = [round(tt) for tt in out]

print(len(out))
bab = G.B.multiply_left( G.babai(t) )
print(f"Babai outputs: {bab}")
print(f"Slicer outputs: {[float(o) for o in out_gs]}")
print(f"out: {out}")
print(f"out-b={out-b_}")
print(f"out-t={np.array(out)-np.array(t)}")

print(f"error: {[int(ee) for ee in e]}")

out = np.array(out)

print(f"Error vector has been found: {all(out==e)}")
<|MERGE_RESOLUTION|>--- conflicted
+++ resolved
@@ -1,173 +1,157 @@
-"""
-This file requires LatticeReduction.py and generateLWEInstance.py files in the root of repo.
-"""
-# from __future__ import absolute_import
-
-import sys
-import numpy as np
-# from lwe_gen import generateLWEInstance
-from LatticeReduction import LatticeReduction
-import time
-from time import perf_counter
-from fpylll import *
-from fpylll.algorithms.bkz2 import BKZReduction
-from fpylll.util import gaussian_heuristic
-FPLLL.set_random_seed(0x1337)
-from g6k.siever import Siever
-from g6k.siever_params import SieverParams
-from math import sqrt, ceil, floor
-from copy import deepcopy
-from random import shuffle, randrange
-
-import fpylll
-print(f"fpylll version: {fpylll.__version__}")
-
-import warnings
-warnings.filterwarnings("ignore", message="Dimension of lattice is larger than maximum supported")
-
-def gsomat_copy(M):
-    n,m,int_type,float_type = M.B.nrows,M.B.ncols,M.int_type,M.float_type
-
-    B = []
-    for i in range(n):
-        B.append([])
-        for j in range(m):
-            B[-1].append(int(M.B[i][j]))
-    B = IntegerMatrix.from_matrix( B,int_type=int_type )
-
-    U = []
-    for i in range(n):
-        U.append([])
-        for j in range(m):
-            U[-1].append(int(M.U[i][j]))
-    U = IntegerMatrix.from_matrix( U,int_type=int_type )
-
-    UinvT = []
-    for i in range(n):
-        UinvT.append([])
-        for j in range(m):
-            UinvT[-1].append(int(M.UinvT[i][j]))
-    UinvT = IntegerMatrix.from_matrix( UinvT,int_type=int_type )
-
-    M = GSO.Mat( B, float_type=float_type, U=U, UinvT=UinvT )
-    M.update_gso()
-    return M
-
-def from_canonical_scaled(M, t, offset=None):
-    """
-    param M: updated GSO.Mat object
-    param t: target vector
-    param offset: number of last coordinates the coordinates are computed for
-                  or None if the dimension is maximal
-    """
-    if offset is None:
-        offset=M.d
-<<<<<<< HEAD
-    t_ = np.array( M.from_canonical(t)[-offset:], dtype=np.float64 )
-    r_ = np.array( [sqrt(tt) for tt in M.r()[-offset:]], dtype=np.float64 )
-    print("r_ from test:", r_);
-=======
-    gh = gaussian_heuristic(M.r()[-offset:])
-    print(f"gh: {gh}")
-    t_ = np.array( M.from_canonical(t)[-offset:], dtype=np.float64 )
-    r_ = np.array( [sqrt(tt/gh) for tt in M.r()[-offset:]], dtype=np.float64 )
->>>>>>> ff056146
-    return t_*r_
-
-def to_canonical_scaled(M, t, offset=None):
-    """
-    param M: updated GSO.Mat object
-    param t: target vector
-    param offset: number of last coordinates the coordinates are computed for
-                  or None if the dimension is maximal
-    """
-    if offset is None:
-        offset=M.d
-<<<<<<< HEAD
-    t_ = np.array( M.from_canonical(t)[-offset:], dtype=np.float64 )
-    r_ = np.array( [sqrt(tt)**(-0.5) for tt in M.r()[-offset:]], dtype=np.float64 )
-    tmp = t_*r_
-    return M.to_canonical(tmp)
-=======
-    gh = gaussian_heuristic(M.r()[-offset:])**0.5
-    r_ = np.array( [1/sqrt(tt) for tt in M.r()[-offset:]], dtype=np.float64 ) * gh
-    tmp = t*r_
-    return M.to_canonical(tmp)[-offset:]
->>>>>>> ff056146
-
-n = 64
-B = IntegerMatrix(n,n)
-B.randomize("qary", k=n//2, bits=14.05)
-G = GSO.Mat(B)
-G.update_gso()
-
-lll = LLL.Reduction(G)
-lll()
-
-bkz = LatticeReduction(B)
-for beta in range(5,43):
-    then_round=time.perf_counter()
-    bkz.BKZ(beta,tours=5)
-    round_time = time.perf_counter()-then_round
-    print(f"BKZ-{beta} done in {round_time}")
-
-int_type = bkz.gso.B.int_type
-G = GSO.Mat( bkz.gso.B, U=IntegerMatrix.identity(n,int_type=int_type), UinvT=IntegerMatrix.identity(n,int_type=int_type) )
-G.update_gso()
-c = [ randrange(-3,4) for j in range(n) ]
-e = np.array( [ randrange(-2,3) for j in range(n) ],dtype=np.int64 )
-
-b = G.B.multiply_left( c )
-b_ = np.array(b,dtype=np.int64)
-t_ = e+b_
-t = [ int(tt) for tt in t_ ]
-
-print(f"ans: {b}")
-print(f"ans_coords: {c}")
-print(f"target: {t}")
-
-# Gsave = gsomat_copy( G )
-
-param_sieve = SieverParams()
-#param_sieve['threads'] = 10
-param_sieve['default_sieve'] = "bgj1"
-g6k = Siever(G,param_sieve)
-g6k.initialize_local(0,0,n)
-g6k()
-g6k.M.update_gso()
-
-print(f"dbsize: {len(g6k)}")
-
-# t_gs = g6k.M.from_canonical(t)
-t_gs = from_canonical_scaled( G,t )
-print(f"t_gs: {t_gs} | norm: {(t_gs@t_gs)}")
-
-then = perf_counter()
-<<<<<<< HEAD
-out_gs = g6k.randomized_iterative_slice(t_gs, 0, 1)
-print(out_gs)
-=======
-out_gs = g6k.randomized_iterative_slice([float(tt) for tt in t_gs],samples=1000)
-
-# print(out_gs)
->>>>>>> ff056146
-print(f"Slicer done in: {perf_counter()-then}")
-
-out = to_canonical_scaled( G,out_gs )
-# out = g6k.M.to_canonical(out_gs)
-# print(out)
-out = [round(tt) for tt in out]
-
-print(len(out))
-bab = G.B.multiply_left( G.babai(t) )
-print(f"Babai outputs: {bab}")
-print(f"Slicer outputs: {[float(o) for o in out_gs]}")
-print(f"out: {out}")
-print(f"out-b={out-b_}")
-print(f"out-t={np.array(out)-np.array(t)}")
-
-print(f"error: {[int(ee) for ee in e]}")
-
-out = np.array(out)
-
-print(f"Error vector has been found: {all(out==e)}")
+"""
+This file requires LatticeReduction.py and generateLWEInstance.py files in the root of repo.
+"""
+# from __future__ import absolute_import
+
+import sys
+import numpy as np
+# from lwe_gen import generateLWEInstance
+from LatticeReduction import LatticeReduction
+import time
+from time import perf_counter
+from fpylll import *
+from fpylll.algorithms.bkz2 import BKZReduction
+from fpylll.util import gaussian_heuristic
+FPLLL.set_random_seed(0x1337)
+from g6k.siever import Siever
+from g6k.siever_params import SieverParams
+from math import sqrt, ceil, floor
+from copy import deepcopy
+from random import shuffle, randrange
+
+import fpylll
+print(f"fpylll version: {fpylll.__version__}")
+
+import warnings
+warnings.filterwarnings("ignore", message="Dimension of lattice is larger than maximum supported")
+
+def gsomat_copy(M):
+    n,m,int_type,float_type = M.B.nrows,M.B.ncols,M.int_type,M.float_type
+
+    B = []
+    for i in range(n):
+        B.append([])
+        for j in range(m):
+            B[-1].append(int(M.B[i][j]))
+    B = IntegerMatrix.from_matrix( B,int_type=int_type )
+
+    U = []
+    for i in range(n):
+        U.append([])
+        for j in range(m):
+            U[-1].append(int(M.U[i][j]))
+    U = IntegerMatrix.from_matrix( U,int_type=int_type )
+
+    UinvT = []
+    for i in range(n):
+        UinvT.append([])
+        for j in range(m):
+            UinvT[-1].append(int(M.UinvT[i][j]))
+    UinvT = IntegerMatrix.from_matrix( UinvT,int_type=int_type )
+
+    M = GSO.Mat( B, float_type=float_type, U=U, UinvT=UinvT )
+    M.update_gso()
+    return M
+
+def from_canonical_scaled(M, t, offset=None):
+    """
+    param M: updated GSO.Mat object
+    param t: target vector
+    param offset: number of last coordinates the coordinates are computed for
+                  or None if the dimension is maximal
+    """
+    if offset is None:
+        offset=M.d
+    gh = gaussian_heuristic(M.r()[-offset:])
+    print(f"gh: {gh}")
+    t_ = np.array( M.from_canonical(t)[-offset:], dtype=np.float64 )
+    r_ = np.array( [sqrt(tt/gh) for tt in M.r()[-offset:]], dtype=np.float64 )
+
+    return t_*r_
+
+def to_canonical_scaled(M, t, offset=None):
+    """
+    param M: updated GSO.Mat object
+    param t: target vector
+    param offset: number of last coordinates the coordinates are computed for
+                  or None if the dimension is maximal
+    """
+    if offset is None:
+        offset=M.d
+
+    gh = gaussian_heuristic(M.r()[-offset:])**0.5
+    r_ = np.array( [1/sqrt(tt) for tt in M.r()[-offset:]], dtype=np.float64 ) * gh
+    tmp = t*r_
+    return M.to_canonical(tmp)[-offset:]
+
+n = 64
+B = IntegerMatrix(n,n)
+B.randomize("qary", k=n//2, bits=14.05)
+G = GSO.Mat(B)
+G.update_gso()
+
+lll = LLL.Reduction(G)
+lll()
+
+bkz = LatticeReduction(B)
+for beta in range(5,43):
+    then_round=time.perf_counter()
+    bkz.BKZ(beta,tours=5)
+    round_time = time.perf_counter()-then_round
+    print(f"BKZ-{beta} done in {round_time}")
+
+int_type = bkz.gso.B.int_type
+G = GSO.Mat( bkz.gso.B, U=IntegerMatrix.identity(n,int_type=int_type), UinvT=IntegerMatrix.identity(n,int_type=int_type) )
+G.update_gso()
+c = [ randrange(-3,4) for j in range(n) ]
+e = np.array( [ randrange(-2,3) for j in range(n) ],dtype=np.int64 )
+
+b = G.B.multiply_left( c )
+b_ = np.array(b,dtype=np.int64)
+t_ = e+b_
+t = [ int(tt) for tt in t_ ]
+
+print(f"ans: {b}")
+print(f"ans_coords: {c}")
+print(f"target: {t}")
+
+# Gsave = gsomat_copy( G )
+
+param_sieve = SieverParams()
+#param_sieve['threads'] = 10
+param_sieve['default_sieve'] = "bgj1"
+g6k = Siever(G,param_sieve)
+g6k.initialize_local(0,0,n)
+g6k()
+g6k.M.update_gso()
+
+print(f"dbsize: {len(g6k)}")
+
+# t_gs = g6k.M.from_canonical(t)
+t_gs = from_canonical_scaled( G,t )
+print(f"t_gs: {t_gs} | norm: {(t_gs@t_gs)}")
+
+then = perf_counter()
+
+out_gs = g6k.randomized_iterative_slice([float(tt) for tt in t_gs],samples=1000)
+
+print(f"Slicer done in: {perf_counter()-then}")
+
+out = to_canonical_scaled( G,out_gs )
+# out = g6k.M.to_canonical(out_gs)
+# print(out)
+out = [round(tt) for tt in out]
+
+print(len(out))
+bab = G.B.multiply_left( G.babai(t) )
+print(f"Babai outputs: {bab}")
+print(f"Slicer outputs: {[float(o) for o in out_gs]}")
+print(f"out: {out}")
+print(f"out-b={out-b_}")
+print(f"out-t={np.array(out)-np.array(t)}")
+
+print(f"error: {[int(ee) for ee in e]}")
+
+out = np.array(out)
+
+print(f"Error vector has been found: {all(out==e)}")