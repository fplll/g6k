--- conflicted
+++ resolved
@@ -60,15 +60,10 @@
         "db_size_factor",
         "bgj1_bucket_size_expo",
         "bgj1_bucket_size_factor",
-<<<<<<< HEAD
         "bdgl_bucket_size_factor",
         "bdgl_blocks",
         "bdgl_multi_hash",
         "bdgl_min_bucket_size",
-        "triplesieve_db_size_base",
-        "triplesieve_db_size_factor",
-=======
->>>>>>> ebcd8fd8
         "default_sieve",
         "gauss_crossover",
         "dual_mode"
