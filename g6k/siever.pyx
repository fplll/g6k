--- conflicted
+++ resolved
@@ -1305,12 +1305,7 @@
 
     #CVPP
     # Target is expected in normalized gram schmidth coordinates, like the internal yr of the db
-<<<<<<< HEAD
-    # If mad_dist_sq<=0 no radius constraints enforced
-    def randomized_iterative_slice(self, target_yr, size_t max_entries_used=0, size_t samples=10, float dist_sq_bnd=-1.0, stats_accumulator=None):
-=======
     def randomized_iterative_slice(self, target_yr, size_t max_entries_used=0, size_t samples=10, float dist_sq_bnd=0, stats_accumulator=None, size_t debug_directives=873):
->>>>>>> 1a2175dd
         assert(self.initialized)
         if max_entries_used == 0:
             max_entries_used = self.db_size()
@@ -1324,12 +1319,8 @@
         cdef unsigned int debug_directives_ = debug_directives
 
         sig_on()
-<<<<<<< HEAD
-        self._core.randomized_iterative_slice( <float*> t_yr.data, max_entries_used, samples, dist_sq_bnd)
-=======
         # self._core.randomized_iterative_slice( <float*> t_yr.data, max_entries_used, samples)
         self._core.randomized_iterative_slice( <float*> t_yr.data, max_entries_used, samples, dist_sq_bnd, debug_directives_)
->>>>>>> 1a2175dd
         sig_off()
 
         return_yr = zeros( (self.n,), dtype=float32)
