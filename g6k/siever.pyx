--- conflicted
+++ resolved
@@ -1583,12 +1583,8 @@
 
             >>> g6k()
             >>> bl = g6k.best_lifts()
-            >>> id, nrm, w = bl[0]
-<<<<<<< HEAD
+q            >>> id, nrm, w = bl[0]
             >>> id, round(nrm)
-=======
-            >>> id, int(round(nrm))
->>>>>>> e5c2f352
             (0, 194629)
             >>> sum([v**2 for v in A.multiply_left(w)])
             194629
