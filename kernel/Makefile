CXXFLAGS += -fPIC -Ofast -march=native -ftree-vectorize -funroll-loops -std=c++11 -pthread -Wall -Wextra $(EXTRAFLAGS)
LDFLAGS += -shared -pthread
LIBADD += -lpthread
<<<<<<< HEAD
OBJ = sieving.o control.o bgj1_sieve.o bdgl_sieve.o fht_lsh.o triple_sieve.o params.o cpuperf.o triple_sieve_mt.o
HEADERS = siever.h siever.inl hash_table.inl db.inl simhash.inl fht_lsh.h
=======
OBJ = sieving.o control.o bgj1_sieve.o params.o cpuperf.o hk3_sieve.o
HEADERS = siever.h siever.inl hash_table.inl db.inl simhash.inl
>>>>>>> ebcd8fd8

all: G6Klib.so

G6Klib.so: $(OBJ)
	$(CXX) $(LDFLAGS)  $(LIBADD) $^ -o $@

%.o: %.cpp siever.h siever.inl
	$(CXX) $(CXXFLAGS) -c $< -o $@

clean:
	-rm *.o *.so<|MERGE_RESOLUTION|>--- conflicted
+++ resolved
@@ -1,13 +1,8 @@
 CXXFLAGS += -fPIC -Ofast -march=native -ftree-vectorize -funroll-loops -std=c++11 -pthread -Wall -Wextra $(EXTRAFLAGS)
 LDFLAGS += -shared -pthread
 LIBADD += -lpthread
-<<<<<<< HEAD
-OBJ = sieving.o control.o bgj1_sieve.o bdgl_sieve.o fht_lsh.o triple_sieve.o params.o cpuperf.o triple_sieve_mt.o
+OBJ = sieving.o control.o bgj1_sieve.o bdgl_sieve.o fht_lsh.o params.o cpuperf.o hk3_sieve.o
 HEADERS = siever.h siever.inl hash_table.inl db.inl simhash.inl fht_lsh.h
-=======
-OBJ = sieving.o control.o bgj1_sieve.o params.o cpuperf.o hk3_sieve.o
-HEADERS = siever.h siever.inl hash_table.inl db.inl simhash.inl
->>>>>>> ebcd8fd8
 
 all: G6Klib.so
 
