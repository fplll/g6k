/***\
*
*   Copyright (C) 2018-2021 Team G6K
*
*   This file is part of G6K. G6K is free software:
*   you can redistribute it and/or modify it under the terms of the
*   GNU General Public License as published by the Free Software Foundation,
*   either version 2 of the License, or (at your option) any later version.
*
*   G6K is distributed in the hope that it will be useful,
*   but WITHOUT ANY WARRANTY; without even the implied warranty of
*   MERCHANTABILITY or FITNESS FOR A PARTICULAR PURPOSE. See the
*   GNU General Public License for more details.
*
*   You should have received a copy of the GNU General Public License
*   along with G6K. If not, see <http://www.gnu.org/licenses/>.
*
****/


#include "siever.h"
#include "fht_lsh.h"
#include <stdio.h>
#include <assert.h>
#include <cstring>
#include <algorithm>
#include <vector>
#include <ctime>
#include <future>
#include <chrono> // needed for wall time>
#include <iostream>
#include <iomanip>
#include <numeric>




inline bool compare_QEntry(QEntry const& lhs, QEntry const& rhs) { return lhs.len > rhs.len; }

std::pair<LFT, int8_t> Siever::reduce_to_QEntry(CompressedEntry *ce1, CompressedEntry *ce2)
{
    LFT inner = std::inner_product(db[ce1->i].yr.begin(), db[ce1->i].yr.begin()+n, db[ce2->i].yr.begin(),  static_cast<LFT>(0.));
    LFT new_l = ce1->len + ce2->len - 2 * std::abs(inner);
    int8_t sign = (inner < 0 ) ? 1 : -1;
    return { new_l, sign };
}


inline int Siever::bdgl_reduce_with_delayed_replace(const size_t i1, const size_t i2, LFT const lenbound, std::vector<Entry>& transaction_db, int64_t& write_index, LFT new_l, int8_t sign)
{
    if (new_l < lenbound)
    {
        UidType new_uid = db[i1].uid;
        if(sign==1)
        {
            new_uid += db[i2].uid;
        }
        else
        {
            new_uid -= db[i2].uid;
        }
        if (uid_hash_table.insert_uid(new_uid))
        {
            std::array<ZT,MAX_SIEVING_DIM> new_x = db[i1].x;
            addsub_vec(new_x,  db[i2].x, static_cast<ZT>(sign));
            int64_t index = write_index--; // atomic and signed!
            if( index >= 0 ) {
                Entry& new_entry = transaction_db[index];
                new_entry.x = new_x;
                recompute_data_for_entry<Recompute::recompute_all_and_consider_otf_lift>(new_entry);
                return 1;
            }
            return -2; // transaction_db full
        }
        else
        {
            // duplicate
            return 0;
        }
    }
    else if (params.otf_lift && (new_l < params.lift_radius))
    {
        bdgl_lift(i1, i2, new_l, sign);
    }
    return -1;
}

// assumed that sign is known
inline void Siever::bdgl_lift(const size_t i1, const size_t i2, LFT new_l, int8_t sign)
{
    ZT x[r];
    LFT otf_helper[OTF_LIFT_HELPER_DIM];
    std::fill(x, x+l, 0);
    std::copy(db[i1].x.cbegin(), db[i1].x.cbegin()+n, x+l);
    std::copy(db[i1].otf_helper.cbegin(), db[i1].otf_helper.cbegin()+OTF_LIFT_HELPER_DIM, otf_helper);

    if(sign == 1)
    {
        for(unsigned int i=0; i < n; ++i)
        {
            x[l+i] += db[i2].x[i];
        }
        for(unsigned int i=0; i < OTF_LIFT_HELPER_DIM; ++i)
        {
            otf_helper[i] += db[i2].otf_helper[i];
        }
    }
    else
    {
        for(unsigned int i=0; i < n; ++i)
        {
            x[l+i] -= db[i2].x[i];
        }
        for(unsigned int i=0; i < OTF_LIFT_HELPER_DIM; ++i)
        {
            otf_helper[i] -= db[i2].otf_helper[i];
        }
    }
    lift_and_compare(x, new_l * gh, otf_helper);
}


// Replace the db and cdb entry pointed at by cdb[cdb_index] by e, unless
// length is actually worse
bool Siever::bdgl_replace_in_db(size_t cdb_index, Entry &e)
{
    CompressedEntry &ce = cdb[cdb_index]; // abbreviation

    if (REDUCE_LEN_MARGIN_HALF * e.len >= ce.len)
    {
        uid_hash_table.erase_uid(e.uid);
        return false;
    }
    uid_hash_table.erase_uid(db[ce.i].uid);
    ce.len = e.len;
    ce.c = e.c;
    db[ce.i] = e;
    return true;
}

void Siever::bdgl_bucketing_task(const size_t t_id, std::vector<uint32_t> &buckets, std::vector<atomic_size_t_wrapper> &buckets_index, ProductLSH &lsh)
{
    CompressedEntry* const fast_cdb = cdb.data();
    const size_t S = cdb.size();
    const size_t multi_hash = lsh.multi_hash;
    const unsigned int nr_buckets = buckets_index.size();
    const size_t bsize = buckets.size() / nr_buckets;
    const size_t threads = params.threads;

    //std::cout << "bsize " << bsize <<  " nr_buckets: " << nr_buckets << " multi_hash " << multi_hash << std::endl;

    uint32_t i_start = t_id;
    int32_t res[multi_hash];
    size_t bucket_index = 0;
    for (uint32_t i = i_start; i < S; i += threads)
    {
        auto db_index = fast_cdb[i].i;
        //for (size_t ii =0; ii<n; ii++) std::cout << db[db_index].yr[ii] << " " ;
        //std::cout << std::endl;
        lsh.hash( db[db_index].yr.data() , res);
        for( size_t j = 0; j < multi_hash; j++ ) {
            uint32_t b = res[j];
            assert( b < nr_buckets );
            bucket_index = buckets_index[b].val++; // atomic
            if( bucket_index < bsize ) {
                buckets[bsize * b + bucket_index] = i;
            }
        }
    }
}

// assumes buckets and buckets_index are resized and resetted correctly.
void Siever::bdgl_bucketing(const size_t blocks, const size_t multi_hash, const size_t nr_buckets_aim,
    std::vector<uint32_t> &buckets, std::vector<atomic_size_t_wrapper> &buckets_index, int64_t &lsh_seed)
{
    // init hash
    lsh_seed = rng();
    //std::cout << "lsh_seed: " << lsh_seed << std::endl;
    ProductLSH lsh(n, blocks, nr_buckets_aim, multi_hash, lsh_seed);
    //std::cout << "lsh initialized" << std::endl;
    const size_t nr_buckets = lsh.codesize;
    const size_t S = cdb.size();
    size_t bsize = 2 * (S*multi_hash / double(nr_buckets));
    buckets.resize( nr_buckets * bsize );
    buckets_index.resize(nr_buckets);
    for( size_t i = 0; i < nr_buckets; i++ )
        buckets_index[i].val = 0;

    for (size_t t_id = 0; t_id < params.threads; ++t_id)
    {
        threadpool.push([this, t_id, multi_hash, &buckets, &buckets_index, &lsh](){
            bdgl_bucketing_task(t_id, buckets, buckets_index, lsh);
        });
    }
    threadpool.wait_work();

    for( size_t i = 0; i < nr_buckets; ++i ) {
        // bucket overflow
<<<<<<< HEAD
       //std::cout << i << " " <<  buckets_index[i].val << " " << bsize <<  std::endl;
=======
        // std::cout << i << " " <<  buckets_index[i].val << " " << bsize <<  std::endl;
>>>>>>> 5ceb8e76
        if( buckets_index[i].val > bsize ) {
            buckets_index[i].val = bsize;
            //std::cout << "bucket overflow!" << std::endl;
        }
    }
}

void Siever::bdgl_process_buckets_task(const size_t t_id,
    const std::vector<uint32_t> &buckets,
    const std::vector<atomic_size_t_wrapper> &buckets_index, std::vector<QEntry> &t_queue)
{

    const size_t nr_buckets = buckets_index.size();
    const size_t bsize = buckets.size() / nr_buckets;

    const uint32_t* const fast_buckets = buckets.data();
    CompressedEntry* const fast_cdb = cdb.data();

    const size_t S = cdb.size();

    // todo: start insert earlier
    int64_t kk = S-1-t_id;

    LFT lenbound = fast_cdb[std::min(S-1, size_t(params.bdgl_improvement_db_ratio * S))].len;
    const size_t b_start = t_id;

    size_t B = 0;
    for (size_t b = b_start; b < nr_buckets; b += params.threads)
    {
        const size_t i_start = bsize * b;
        const size_t i_end = bsize * b + buckets_index[b].val;

        B +=( (i_end - i_start) * (i_end-i_start-1)) / 2;
        for( size_t i = i_start; i < i_end; ++i )
        {
            if (kk < .1 * S) break;

            uint32_t bi = fast_buckets[i];
            CompressedEntry *pce1 = &fast_cdb[bi];
            CompressedVector cv = pce1->c;
            for (size_t j = i_start; j < i; ++j)
            {
                uint32_t bj = fast_buckets[j];
                if( is_reducible_maybe<XPC_THRESHOLD>(cv, fast_cdb[bj].c) )
                {
                    std::pair<LFT, int> len_and_sign = reduce_to_QEntry( pce1, &fast_cdb[bj] );
                    if( len_and_sign.first < lenbound)
                    {
                        if (kk < .1 * S) break;
                        kk -= params.threads;

                        statistics.inc_stats_2redsuccess_outer();

                        t_queue.push_back({ pce1->i, fast_cdb[bj].i, len_and_sign.first, (int8_t)len_and_sign.second});
                    } else if( params.otf_lift and len_and_sign.first < params.lift_radius ) {
                        bdgl_lift( pce1->i, fast_cdb[bj].i, len_and_sign.first, len_and_sign.second );
                    }
                }
            }
        }
    }
    statistics.inc_stats_xorpopcnt_inner(B);
    std::sort( t_queue.begin(), t_queue.end(), &compare_QEntry);
}

// Returned queue is sorted
void Siever::bdgl_process_buckets(const std::vector<uint32_t> &buckets, const std::vector<atomic_size_t_wrapper> &buckets_index,
    std::vector<std::vector<QEntry>> &t_queues)
{
    for (size_t t_id = 0; t_id < params.threads; ++t_id)
    {
        threadpool.push([this, t_id, &buckets, &buckets_index, &t_queues](){bdgl_process_buckets_task(t_id, buckets, buckets_index, t_queues[t_id]);});
    }
    threadpool.wait_work();
}

void Siever::bdgl_queue_dup_remove_task( std::vector<QEntry> &queue) {
    const size_t Q = queue.size();
    for( size_t index = 0; index < Q; index++ ) {
        size_t i1 = queue[index].i;
        size_t i2 = queue[index].j;
        UidType new_uid = db[i1].uid;
        if(queue[index].sign==1)
        {
            new_uid += db[i2].uid;
        }
        else
        {
            new_uid -= db[i2].uid;
        }
        // if already present, use sign as duplicate marker
        if (uid_hash_table.check_uid_unsafe(new_uid) )
            queue[index].sign = 0;
    }
}

void Siever::bdgl_queue_create_task( const size_t t_id, const std::vector<QEntry> &queue, std::vector<Entry> &transaction_db, int64_t &write_index) {
    const size_t S = cdb.size();
    const size_t Q = queue.size();

    const size_t insert_after = S-1-t_id-params.threads*write_index;
    for(unsigned int index = 0; index < Q; index++ )  {
        // use sign as skip marker
        if( queue[index].sign == 0 ){
            continue;
        }

        bdgl_reduce_with_delayed_replace( queue[index].i, queue[index].j,
                                          cdb[std::min(S-1, static_cast<unsigned long>(insert_after+params.threads*write_index))].len / REDUCE_LEN_MARGIN,
                                                  transaction_db, write_index, queue[index].len, queue[index].sign);
        if( write_index < 0 ){
            std::cerr << "Spilling full transaction db" << t_id << " " << Q-index << std::endl;
            break;
        }
    }
}

size_t Siever::bdgl_queue_insert_task( const size_t t_id, std::vector<Entry> &transaction_db, int64_t write_index) {
    const size_t S = cdb.size();
    const size_t insert_after = std::max(int(0), int(int(S)-1-t_id-params.threads*(transaction_db.size()-write_index)));
    size_t kk = S-1 - t_id;
    for( int i = transaction_db.size()-1; i > write_index and kk >= insert_after; --i )  {
            if( bdgl_replace_in_db( kk, transaction_db[i] ) ) {
                kk -= params.threads;
            }
    }
    return kk + params.threads;
}

void Siever::bdgl_queue(std::vector<std::vector<QEntry>> &t_queues, std::vector<std::vector<Entry>>& transaction_db ) {
    // clear duplicates read only
    for( size_t t_id = 0; t_id < params.threads; ++t_id ) {
        threadpool.push([this, t_id, &t_queues](){
            bdgl_queue_dup_remove_task(t_queues[t_id]);
        });
    }
    threadpool.wait_work();

    const size_t S = cdb.size();
    size_t Q = 0;
    for(unsigned int i = 0; i < params.threads; i++)
        Q += t_queues[i].size();
    size_t insert_after = std::max(0, int(int(S)-Q));

    for(unsigned int i = 0; i < params.threads; i++ )
        transaction_db[i].resize(std::min(S-insert_after, Q)/params.threads + 1);

    std::vector<int> write_indices(params.threads, transaction_db[0].size()-1);
    // Prepare transaction DB from queue
    for( size_t t_id = 0; t_id < params.threads; ++t_id ) {
        threadpool.push([this, t_id, &t_queues, &transaction_db,&write_indices](){
            int64_t write_index = write_indices[t_id];
            bdgl_queue_create_task(t_id, t_queues[t_id], transaction_db[t_id], write_index);
            write_indices[t_id] = write_index;
            t_queues[t_id].clear();
        });
    }
    threadpool.wait_work();

    // Insert transaction DB
    std::vector<size_t> kk(params.threads);
    for( size_t t_id = 0; t_id < params.threads; ++t_id ) {
        threadpool.push([this, &kk, t_id, &transaction_db,&write_indices](){
            kk[t_id] = bdgl_queue_insert_task(t_id, transaction_db[t_id], write_indices[t_id]);
        });
    }
    threadpool.wait_work();
    size_t min_kk = kk[0];
    size_t inserted = 0;
    for(unsigned int i = 0; i < params.threads; i++ ){
        min_kk = std::min(min_kk, kk[i]);
        inserted += (S-1-i - kk[i]-params.threads)/params.threads;
    }
    status_data.plain_data.sorted_until = min_kk;
}

bool Siever::bdgl_sieve(size_t nr_buckets_aim, const size_t blocks, const size_t multi_hash) {

    std::cout << "nr_buckets_aim:" << nr_buckets_aim << " blocks: " << blocks << " multi_hash: " <<multi_hash <<  std::endl;
    switch_mode_to(SieveStatus::plain);
    parallel_sort_cdb();
    statistics.inc_stats_sorting_sieve();
    size_t const S = cdb.size();
    recompute_histo();

    size_t saturation_index = 0.5 * params.saturation_ratio * std::pow(params.saturation_radius, n/2.0);
    if( saturation_index > 0.5 * S ) {
        std::cerr << "Saturation index larger than half of db size" << std::endl;
        saturation_index = std::min(saturation_index, S-1);
    }

    std::vector<std::vector<Entry>> transaction_db(params.threads, std::vector<Entry>());
    //std::vector<atomic_size_t_wrapper> buckets_i;
    std::vector<std::vector<QEntry>> t_queues(params.threads);

    size_t it = 0;
    while( true ) {
        bdgl_bucketing(blocks, multi_hash, nr_buckets_aim, buckets, buckets_i, lsh_seed);

        //std::cout << "buckets done " << std::endl;

        bdgl_process_buckets(buckets, buckets_i, t_queues);

        //std::cout << "buckets processing done " << std::endl;

        bdgl_queue(t_queues, transaction_db );

        //std::cout << "queue done " << std::endl;

        parallel_sort_cdb();

        //std::cout << "parallel_sort_cdb done " << std::endl;

        //std::cout << it << " " << cdb[saturation_index].len << " " <<   params.saturation_radius << std::endl;

        if( cdb[saturation_index].len <= params.saturation_radius ) {
            assert(std::is_sorted(cdb.cbegin(),cdb.cend(), compare_CE()  ));
            invalidate_histo();
            recompute_histo();

            for(unsigned int i=0; i<buckets_i.size(); i++){
                std::cout << i << " " << buckets_i[i].val << std::endl;
            }

            return true;
        }



        if(it%100==0){
            std::cout << " cdb.size() " << cdb.size() << std::endl;
        }

        if( it > 10000 ) {
            std::cerr << "Not saturated after 10000 iterations" << std::endl;
            //return true;
            return false;
        }

        it++;
    }


}<|MERGE_RESOLUTION|>--- conflicted
+++ resolved
@@ -196,11 +196,8 @@
 
     for( size_t i = 0; i < nr_buckets; ++i ) {
         // bucket overflow
-<<<<<<< HEAD
-       //std::cout << i << " " <<  buckets_index[i].val << " " << bsize <<  std::endl;
-=======
         // std::cout << i << " " <<  buckets_index[i].val << " " << bsize <<  std::endl;
->>>>>>> 5ceb8e76
+
         if( buckets_index[i].val > bsize ) {
             buckets_index[i].val = bsize;
             //std::cout << "bucket overflow!" << std::endl;
@@ -421,9 +418,9 @@
             invalidate_histo();
             recompute_histo();
 
-            for(unsigned int i=0; i<buckets_i.size(); i++){
-                std::cout << i << " " << buckets_i[i].val << std::endl;
-            }
+            //for(unsigned int i=0; i<buckets_i.size(); i++){
+            //    std::cout << i << " " << buckets_i[i].val << std::endl;
+            //}
 
             return true;
         }
